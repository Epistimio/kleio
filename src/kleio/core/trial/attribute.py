--- conflicted
+++ resolved
@@ -59,10 +59,6 @@
         if isinstance(value, dict):
             value = unfold_event_based_diff(value)
         elif isinstance(value, EventBasedItemAttribute) and len(value.history) > 0:
-<<<<<<< HEAD
-            # value = value.history[0]['item']
-=======
->>>>>>> cad83cf1
             value = [event['item'] for event in value.history]
 
         unfolded_diff[key] = value
